--- conflicted
+++ resolved
@@ -47,7 +47,6 @@
 
    Takes an environment, a configuration and a program, and returns a configuration as a result. The
    environment is used to locate a label to jump to (via method env#labeled <label_name>)
-<<<<<<< HEAD
 *)
 
   let rec eval e c p = 
@@ -72,12 +71,6 @@
                              eval e ((inss, c) :: w, z, (c, i, o)) (e#labeled f)
             | CJMP (m, l) -> match c with
                                 | (w, z :: st, c) -> if ((m = "z") && (z = 0)) || ((m = "nz") && (z <> 0)) then (eval e (w, st, c) (e#labeled l)) else (eval e (w, st, c) inss)
-                                         
-(*let rec eval env ((cstack, stack, ((st, i, o) as c)) as conf) p = failwith "Not implemented"*)
-=======
-*)                                                  
-let rec eval env ((cstack, stack, ((st, i, o, r) as c)) as conf) prg = failwith "Not implemented"
->>>>>>> d2a34f59
 
 (* Top-level evaluation
 
